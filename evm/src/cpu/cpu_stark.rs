--- conflicted
+++ resolved
@@ -156,13 +156,8 @@
         pc::eval_packed(local_values, yield_constr);
         shift::eval_packed(local_values, yield_constr);
         simple_logic::eval_packed(local_values, yield_constr);
-<<<<<<< HEAD
-        stack::eval_packed(local_values, &mut dummy_yield_constr);
+        stack::eval_packed(local_values, yield_constr);
         stack_bounds::eval_packed(local_values, yield_constr);
-=======
-        stack::eval_packed(local_values, yield_constr);
-        stack_bounds::eval_packed(local_values, &mut dummy_yield_constr);
->>>>>>> 5fce67d1
         syscalls::eval_packed(local_values, next_values, yield_constr);
     }
 
@@ -191,13 +186,8 @@
         pc::eval_ext_circuit(builder, local_values, yield_constr);
         shift::eval_ext_circuit(builder, local_values, yield_constr);
         simple_logic::eval_ext_circuit(builder, local_values, yield_constr);
-<<<<<<< HEAD
-        stack::eval_ext_circuit(builder, local_values, &mut dummy_yield_constr);
+        stack::eval_ext_circuit(builder, local_values, yield_constr);
         stack_bounds::eval_ext_circuit(builder, local_values, yield_constr);
-=======
-        stack::eval_ext_circuit(builder, local_values, yield_constr);
-        stack_bounds::eval_ext_circuit(builder, local_values, &mut dummy_yield_constr);
->>>>>>> 5fce67d1
         syscalls::eval_ext_circuit(builder, local_values, next_values, yield_constr);
     }
 
