--- conflicted
+++ resolved
@@ -230,7 +230,6 @@
     // stack: max
 %endmacro
 
-<<<<<<< HEAD
 %macro as_u32
     %and_const(0xffffffff)
 %endmacro
@@ -243,6 +242,15 @@
     // stack: 0xffffffff - x
 %endmacro
 
+// u32 addition (discarding 2^32 bit)
+%macro add_u32
+    // stack: x, y
+    ADD
+    // stack: x + y
+    %as_u32
+    // stack: (x + y) & u32::MAX
+%endmacro
+
 %macro add3_u32
     // stack: x , y , z
     ADD
@@ -250,6 +258,23 @@
     ADD
     // stack: x + y + z
     %as_u32
+%endmacro
+
+%macro increment
+    %add_const(1)
+%endmacro
+
+%macro decrement
+    %sub_const(1)
+%endmacro
+
+%macro div2
+    %div_const(2)
+%endmacro
+
+%macro iseven
+    %mod_const(2)
+    ISZERO
 %endmacro
 
 // given u32 bytestring abcd return dcba
@@ -278,34 +303,4 @@
     OR
     OR
     // stack: dcba
-=======
-%macro increment
-    %add_const(1)
-%endmacro
-
-%macro decrement
-    %sub_const(1)
-%endmacro
-
-%macro div2
-    %div_const(2)
-%endmacro
-
-%macro iseven
-    %mod_const(2)
-    ISZERO
-%endmacro
-
-%macro as_u32
-    %and_const(0xFFFFFFFF)
-%endmacro
-
-// u32 addition (discarding 2^32 bit)
-%macro add_u32
-    // stack: x, y
-    ADD
-    // stack: x + y
-    %as_u32
-    // stack: (x + y) & u32::MAX
->>>>>>> d0caf8be
 %endmacro