use itertools::Itertools;
use num_bigint::BigUint;
use plonky2::field::batch_util::batch_add_inplace;
use plonky2::field::extension::{Extendable, FieldExtension};
use plonky2::field::packed::PackedField;
use plonky2::field::polynomial::PolynomialValues;
use plonky2::field::types::Field;
use plonky2::hash::hash_types::RichField;
use plonky2::iop::ext_target::ExtensionTarget;
<<<<<<< HEAD
use plonky2::iop::target::Target;
=======
>>>>>>> 0abc3b92
use plonky2::plonk::circuit_builder::CircuitBuilder;
use plonky2_util::ceil_div_usize;

use crate::constraint_consumer::{ConstraintConsumer, RecursiveConstraintConsumer};
<<<<<<< HEAD
use crate::stark::Stark;
use crate::vars::{StarkEvaluationTargets, StarkEvaluationVars};

pub struct Lookup {
    /// Columns whose values should be contained in the lookup table.
    /// These are the f_i(x) polynomials in the logUp paper.
    pub(crate) columns: Vec<usize>,
    /// Column containing the lookup table.
    /// This is the t(x) polynomial in the paper.
    pub(crate) table_column: usize,
    /// Column containing the frequencies of `columns` in `table_column`.
    /// This is the m(x) polynomial in the paper.
    pub(crate) frequencies_column: usize,
}
=======
use crate::evaluation_frame::StarkEvaluationFrame;

pub(crate) fn eval_lookups<F: Field, P: PackedField<Scalar = F>, E: StarkEvaluationFrame<P>>(
    vars: &E,
    yield_constr: &mut ConstraintConsumer<P>,
    col_permuted_input: usize,
    col_permuted_table: usize,
) {
    let local_values = vars.get_local_values();
    let next_values = vars.get_next_values();

    let local_perm_input = local_values[col_permuted_input];
    let next_perm_table = next_values[col_permuted_table];
    let next_perm_input = next_values[col_permuted_input];
>>>>>>> 0abc3b92

impl Lookup {
    pub(crate) fn num_helper_columns(&self, constraint_degree: usize) -> usize {
        // One helper column for each column batch of size `constraint_degree-1`,
        // then one column for the inverse of `table + challenge` and one for the `Z` polynomial.
        ceil_div_usize(self.columns.len(), constraint_degree - 1) + 1
    }
}

/// logUp protocol from https://ia.cr/2022/1530
/// Compute the helper columns for the lookup argument.
/// Given columns `f0,...,fk` and a column `t`, such that `∪fi ⊆ t`, and challenges `x`,
/// this computes the helper columns `h_i = 1/(x+f_2i) + 1/(x+f_2i+1)`, `g = 1/(x+t)`,
/// and `Z(gx) = Z(x) + sum h_i(x) - m(x)g(x)` where `m` is the frequencies column.
pub(crate) fn lookup_helper_columns<F: Field>(
    lookup: &Lookup,
    trace_poly_values: &[PolynomialValues<F>],
    challenge: F,
    constraint_degree: usize,
) -> Vec<PolynomialValues<F>> {
    assert_eq!(
        constraint_degree, 3,
        "TODO: Allow other constraint degrees."
    );

    let num_total_logup_entries = trace_poly_values[0].values.len() * lookup.columns.len();
    assert!(BigUint::from(num_total_logup_entries) < F::characteristic());

    let num_helper_columns = lookup.num_helper_columns(constraint_degree);
    let mut helper_columns: Vec<PolynomialValues<F>> = Vec::with_capacity(num_helper_columns);

    // For each batch of `constraint_degree-1` columns `fi`, compute `sum 1/(f_i+challenge)` and
    // add it to the helper columns.
    // TODO: This does one batch inversion per column. It would also be possible to do one batch inversion
    // for every group of columns, but that would require building a big vector of all the columns concatenated.
    // Not sure which approach is better.
    // Note: these are the h_k(x) polynomials in the paper, with a few differences:
    //       * Here, the first ratio m_0(x)/phi_0(x) is not included with the columns batched up to create the
    //         h_k polynomials; instead there's a separate helper column for it (see below).
    //       * Here, we use 1 instead of -1 as the numerator (and subtract later).
    //       * Here, for now, the batch size (l) is always constraint_degree - 1 = 2.
    for mut col_inds in &lookup.columns.iter().chunks(constraint_degree - 1) {
        let first = *col_inds.next().unwrap();
        // TODO: The clone could probably be avoided by using a modified version of `batch_multiplicative_inverse`
        // taking `challenge` as an additional argument.
        let mut column = trace_poly_values[first].values.clone();
        for x in column.iter_mut() {
            *x = challenge + *x;
        }
        let mut acc = F::batch_multiplicative_inverse(&column);
        for &ind in col_inds {
            let mut column = trace_poly_values[ind].values.clone();
            for x in column.iter_mut() {
                *x = challenge + *x;
            }
            column = F::batch_multiplicative_inverse(&column);
            batch_add_inplace(&mut acc, &column);
        }
        helper_columns.push(acc.into());
    }

    // Add `1/(table+challenge)` to the helper columns.
    // This is 1/phi_0(x) = 1/(x + t(x)) from the paper.
    // Here, we don't include m(x) in the numerator, instead multiplying it with this column later.
    let mut table = trace_poly_values[lookup.table_column].values.clone();
    for x in table.iter_mut() {
        *x = challenge + *x;
    }
    let table_inverse: Vec<F> = F::batch_multiplicative_inverse(&table);

    // Compute the `Z` polynomial with `Z(1)=0` and `Z(gx) = Z(x) + sum h_i(x) - frequencies(x)g(x)`.
    // This enforces the check from the paper, that the sum of the h_k(x) polynomials is 0 over H.
    // In the paper, that sum includes m(x)/(x + t(x)) = frequencies(x)/g(x), because that was bundled
    // into the h_k(x) polynomials.
    let frequencies = &trace_poly_values[lookup.frequencies_column].values;
    let mut z = Vec::with_capacity(frequencies.len());
    z.push(F::ZERO);
    for i in 0..frequencies.len() - 1 {
        let x = helper_columns[..num_helper_columns - 1]
            .iter()
            .map(|col| col.values[i])
            .sum::<F>()
            - frequencies[i] * table_inverse[i];
        z.push(z[i] + x);
    }
    helper_columns.push(z.into());

    helper_columns
}

pub struct LookupCheckVars<F, FE, P, const D2: usize>
where
    F: Field,
    FE: FieldExtension<D2, BaseField = F>,
    P: PackedField<Scalar = FE>,
{
    pub(crate) local_values: Vec<P>,
    pub(crate) next_values: Vec<P>,
    pub(crate) challenges: Vec<F>,
}

/// Constraints for the logUp lookup argument.
pub(crate) fn eval_packed_lookups_generic<F, FE, P, S, const D: usize, const D2: usize>(
    stark: &S,
    lookups: &[Lookup],
    vars: StarkEvaluationVars<FE, P, { S::COLUMNS }>,
    lookup_vars: LookupCheckVars<F, FE, P, D2>,
    yield_constr: &mut ConstraintConsumer<P>,
) where
    F: RichField + Extendable<D>,
<<<<<<< HEAD
    FE: FieldExtension<D2, BaseField = F>,
    P: PackedField<Scalar = FE>,
    S: Stark<F, D>,
{
    let degree = stark.constraint_degree();
    assert_eq!(degree, 3, "TODO: Allow other constraint degrees.");
    let mut start = 0;
    for lookup in lookups {
        let num_helper_columns = lookup.num_helper_columns(degree);
        for &challenge in &lookup_vars.challenges {
            let challenge = FE::from_basefield(challenge);
            // For each chunk, check that `h_i (x+f_2i) (x+f_2i+1) = (x+f_2i) + (x+f_2i+1)` if the chunk has length 2
            // or if it has length 1, check that `h_i * (x+f_2i) = 1`, where x is the challenge
            for (j, chunk) in lookup.columns.chunks(degree - 1).enumerate() {
                let mut x = lookup_vars.local_values[start + j];
                let mut y = P::ZEROS;
                let fs = chunk.iter().map(|&k| vars.local_values[k]);
                for f in fs {
                    x *= f + challenge;
                    y += f + challenge;
                }
                match chunk.len() {
                    2 => yield_constr.constraint(x - y),
                    1 => yield_constr.constraint(x - P::ONES),
                    _ => todo!("Allow other constraint degrees."),
                }
            }

            // Check the `Z` polynomial.
            let z = lookup_vars.local_values[start + num_helper_columns - 1];
            let next_z = lookup_vars.next_values[start + num_helper_columns - 1];
            let table_with_challenge = vars.local_values[lookup.table_column] + challenge;
            let y = lookup_vars.local_values[start..start + num_helper_columns - 1]
                .iter()
                .fold(P::ZEROS, |acc, x| acc + *x)
                * table_with_challenge
                - vars.local_values[lookup.frequencies_column];
            yield_constr.constraint((next_z - z) * table_with_challenge - y);
            start += num_helper_columns;
        }
    }
}

pub struct LookupCheckVarsTarget<const D: usize> {
    pub(crate) local_values: Vec<ExtensionTarget<D>>,
    pub(crate) next_values: Vec<ExtensionTarget<D>>,
    pub(crate) challenges: Vec<Target>,
}

pub(crate) fn eval_ext_lookups_circuit<
    F: RichField + Extendable<D>,
    S: Stark<F, D>,
    const D: usize,
>(
    builder: &mut CircuitBuilder<F, D>,
    stark: &S,
    vars: StarkEvaluationTargets<D, { S::COLUMNS }>,
    lookup_vars: LookupCheckVarsTarget<D>,
=======
    E: StarkEvaluationFrame<ExtensionTarget<D>>,
    const D: usize,
>(
    builder: &mut CircuitBuilder<F, D>,
    vars: &E,
>>>>>>> 0abc3b92
    yield_constr: &mut RecursiveConstraintConsumer<F, D>,
) {
<<<<<<< HEAD
    let one = builder.one_extension();
    let degree = stark.constraint_degree();
    let lookups = stark.lookups();
    assert_eq!(degree, 3, "TODO: Allow other constraint degrees.");
    let mut start = 0;
    for lookup in lookups {
        let num_helper_columns = lookup.num_helper_columns(degree);
        for &challenge in &lookup_vars.challenges {
            let challenge = builder.convert_to_ext(challenge);
            for (j, chunk) in lookup.columns.chunks(degree - 1).enumerate() {
                let mut x = lookup_vars.local_values[start + j];
                let mut y = builder.zero_extension();
                let fs = chunk.iter().map(|&k| vars.local_values[k]);
                for f in fs {
                    let tmp = builder.add_extension(f, challenge);
                    x = builder.mul_extension(x, tmp);
                    y = builder.add_extension(y, tmp);
                }
                match chunk.len() {
                    2 => {
                        let tmp = builder.sub_extension(x, y);
                        yield_constr.constraint(builder, tmp)
                    }
                    1 => {
                        let tmp = builder.sub_extension(x, one);
                        yield_constr.constraint(builder, tmp)
                    }
                    _ => todo!("Allow other constraint degrees."),
=======
    let local_values = vars.get_local_values();
    let next_values = vars.get_next_values();

    let local_perm_input = local_values[col_permuted_input];
    let next_perm_table = next_values[col_permuted_table];
    let next_perm_input = next_values[col_permuted_input];

    // A "vertical" diff between the local and next permuted inputs.
    let diff_input_prev = builder.sub_extension(next_perm_input, local_perm_input);
    // A "horizontal" diff between the next permuted input and permuted table value.
    let diff_input_table = builder.sub_extension(next_perm_input, next_perm_table);

    let diff_product = builder.mul_extension(diff_input_prev, diff_input_table);
    yield_constr.constraint(builder, diff_product);

    // This is actually constraining the first row, as per the spec, since `diff_input_table`
    // is a diff of the next row's values. In the context of `constraint_last_row`, the next
    // row is the first row.
    yield_constr.constraint_last_row(builder, diff_input_table);
}

/// Given an input column and a table column, generate the permuted input and permuted table columns
/// used in the Halo2 permutation argument.
pub fn permuted_cols<F: PrimeField64>(inputs: &[F], table: &[F]) -> (Vec<F>, Vec<F>) {
    let n = inputs.len();

    // The permuted inputs do not have to be ordered, but we found that sorting was faster than
    // hash-based grouping. We also sort the table, as this helps us identify "unused" table
    // elements efficiently.

    // To compare elements, e.g. for sorting, we first need them in canonical form. It would be
    // wasteful to canonicalize in each comparison, as a single element may be involved in many
    // comparisons. So we will canonicalize once upfront, then use `to_noncanonical_u64` when
    // comparing elements.

    let sorted_inputs = inputs
        .iter()
        .map(|x| x.to_canonical())
        .sorted_unstable_by_key(|x| x.to_noncanonical_u64())
        .collect_vec();
    let sorted_table = table
        .iter()
        .map(|x| x.to_canonical())
        .sorted_unstable_by_key(|x| x.to_noncanonical_u64())
        .collect_vec();

    let mut unused_table_inds = Vec::with_capacity(n);
    let mut unused_table_vals = Vec::with_capacity(n);
    let mut permuted_table = vec![F::ZERO; n];
    let mut i = 0;
    let mut j = 0;
    while (j < n) && (i < n) {
        let input_val = sorted_inputs[i].to_noncanonical_u64();
        let table_val = sorted_table[j].to_noncanonical_u64();
        match input_val.cmp(&table_val) {
            Ordering::Greater => {
                unused_table_vals.push(sorted_table[j]);
                j += 1;
            }
            Ordering::Less => {
                if let Some(x) = unused_table_vals.pop() {
                    permuted_table[i] = x;
                } else {
                    unused_table_inds.push(i);
>>>>>>> 0abc3b92
                }
            }

            let z = lookup_vars.local_values[start + num_helper_columns - 1];
            let next_z = lookup_vars.next_values[start + num_helper_columns - 1];
            let table_with_challenge =
                builder.add_extension(vars.local_values[lookup.table_column], challenge);
            let mut y = builder.add_many_extension(
                &lookup_vars.local_values[start..start + num_helper_columns - 1],
            );

            y = builder.mul_extension(y, table_with_challenge);
            y = builder.sub_extension(y, vars.local_values[lookup.frequencies_column]);

            let mut constraint = builder.sub_extension(next_z, z);
            constraint = builder.mul_extension(constraint, table_with_challenge);
            constraint = builder.sub_extension(constraint, y);
            yield_constr.constraint(builder, constraint);
            start += num_helper_columns;
        }
    }
}<|MERGE_RESOLUTION|>--- conflicted
+++ resolved
@@ -7,17 +7,13 @@
 use plonky2::field::types::Field;
 use plonky2::hash::hash_types::RichField;
 use plonky2::iop::ext_target::ExtensionTarget;
-<<<<<<< HEAD
 use plonky2::iop::target::Target;
-=======
->>>>>>> 0abc3b92
 use plonky2::plonk::circuit_builder::CircuitBuilder;
 use plonky2_util::ceil_div_usize;
 
 use crate::constraint_consumer::{ConstraintConsumer, RecursiveConstraintConsumer};
-<<<<<<< HEAD
+use crate::evaluation_frame::StarkEvaluationFrame;
 use crate::stark::Stark;
-use crate::vars::{StarkEvaluationTargets, StarkEvaluationVars};
 
 pub struct Lookup {
     /// Columns whose values should be contained in the lookup table.
@@ -30,22 +26,6 @@
     /// This is the m(x) polynomial in the paper.
     pub(crate) frequencies_column: usize,
 }
-=======
-use crate::evaluation_frame::StarkEvaluationFrame;
-
-pub(crate) fn eval_lookups<F: Field, P: PackedField<Scalar = F>, E: StarkEvaluationFrame<P>>(
-    vars: &E,
-    yield_constr: &mut ConstraintConsumer<P>,
-    col_permuted_input: usize,
-    col_permuted_table: usize,
-) {
-    let local_values = vars.get_local_values();
-    let next_values = vars.get_next_values();
-
-    let local_perm_input = local_values[col_permuted_input];
-    let next_perm_table = next_values[col_permuted_table];
-    let next_perm_input = next_values[col_permuted_input];
->>>>>>> 0abc3b92
 
 impl Lookup {
     pub(crate) fn num_helper_columns(&self, constraint_degree: usize) -> usize {
@@ -151,12 +131,11 @@
 pub(crate) fn eval_packed_lookups_generic<F, FE, P, S, const D: usize, const D2: usize>(
     stark: &S,
     lookups: &[Lookup],
-    vars: StarkEvaluationVars<FE, P, { S::COLUMNS }>,
+    vars: &S::EvaluationFrame<FE, P, D2>,
     lookup_vars: LookupCheckVars<F, FE, P, D2>,
     yield_constr: &mut ConstraintConsumer<P>,
 ) where
     F: RichField + Extendable<D>,
-<<<<<<< HEAD
     FE: FieldExtension<D2, BaseField = F>,
     P: PackedField<Scalar = FE>,
     S: Stark<F, D>,
@@ -173,7 +152,7 @@
             for (j, chunk) in lookup.columns.chunks(degree - 1).enumerate() {
                 let mut x = lookup_vars.local_values[start + j];
                 let mut y = P::ZEROS;
-                let fs = chunk.iter().map(|&k| vars.local_values[k]);
+                let fs = chunk.iter().map(|&k| vars.get_local_values()[k]);
                 for f in fs {
                     x *= f + challenge;
                     y += f + challenge;
@@ -188,12 +167,12 @@
             // Check the `Z` polynomial.
             let z = lookup_vars.local_values[start + num_helper_columns - 1];
             let next_z = lookup_vars.next_values[start + num_helper_columns - 1];
-            let table_with_challenge = vars.local_values[lookup.table_column] + challenge;
+            let table_with_challenge = vars.get_local_values()[lookup.table_column] + challenge;
             let y = lookup_vars.local_values[start..start + num_helper_columns - 1]
                 .iter()
                 .fold(P::ZEROS, |acc, x| acc + *x)
                 * table_with_challenge
-                - vars.local_values[lookup.frequencies_column];
+                - vars.get_local_values()[lookup.frequencies_column];
             yield_constr.constraint((next_z - z) * table_with_challenge - y);
             start += num_helper_columns;
         }
@@ -213,18 +192,10 @@
 >(
     builder: &mut CircuitBuilder<F, D>,
     stark: &S,
-    vars: StarkEvaluationTargets<D, { S::COLUMNS }>,
+    vars: &S::EvaluationFrameTarget,
     lookup_vars: LookupCheckVarsTarget<D>,
-=======
-    E: StarkEvaluationFrame<ExtensionTarget<D>>,
-    const D: usize,
->(
-    builder: &mut CircuitBuilder<F, D>,
-    vars: &E,
->>>>>>> 0abc3b92
     yield_constr: &mut RecursiveConstraintConsumer<F, D>,
 ) {
-<<<<<<< HEAD
     let one = builder.one_extension();
     let degree = stark.constraint_degree();
     let lookups = stark.lookups();
@@ -237,7 +208,7 @@
             for (j, chunk) in lookup.columns.chunks(degree - 1).enumerate() {
                 let mut x = lookup_vars.local_values[start + j];
                 let mut y = builder.zero_extension();
-                let fs = chunk.iter().map(|&k| vars.local_values[k]);
+                let fs = chunk.iter().map(|&k| vars.get_local_values()[k]);
                 for f in fs {
                     let tmp = builder.add_extension(f, challenge);
                     x = builder.mul_extension(x, tmp);
@@ -253,85 +224,19 @@
                         yield_constr.constraint(builder, tmp)
                     }
                     _ => todo!("Allow other constraint degrees."),
-=======
-    let local_values = vars.get_local_values();
-    let next_values = vars.get_next_values();
-
-    let local_perm_input = local_values[col_permuted_input];
-    let next_perm_table = next_values[col_permuted_table];
-    let next_perm_input = next_values[col_permuted_input];
-
-    // A "vertical" diff between the local and next permuted inputs.
-    let diff_input_prev = builder.sub_extension(next_perm_input, local_perm_input);
-    // A "horizontal" diff between the next permuted input and permuted table value.
-    let diff_input_table = builder.sub_extension(next_perm_input, next_perm_table);
-
-    let diff_product = builder.mul_extension(diff_input_prev, diff_input_table);
-    yield_constr.constraint(builder, diff_product);
-
-    // This is actually constraining the first row, as per the spec, since `diff_input_table`
-    // is a diff of the next row's values. In the context of `constraint_last_row`, the next
-    // row is the first row.
-    yield_constr.constraint_last_row(builder, diff_input_table);
-}
-
-/// Given an input column and a table column, generate the permuted input and permuted table columns
-/// used in the Halo2 permutation argument.
-pub fn permuted_cols<F: PrimeField64>(inputs: &[F], table: &[F]) -> (Vec<F>, Vec<F>) {
-    let n = inputs.len();
-
-    // The permuted inputs do not have to be ordered, but we found that sorting was faster than
-    // hash-based grouping. We also sort the table, as this helps us identify "unused" table
-    // elements efficiently.
-
-    // To compare elements, e.g. for sorting, we first need them in canonical form. It would be
-    // wasteful to canonicalize in each comparison, as a single element may be involved in many
-    // comparisons. So we will canonicalize once upfront, then use `to_noncanonical_u64` when
-    // comparing elements.
-
-    let sorted_inputs = inputs
-        .iter()
-        .map(|x| x.to_canonical())
-        .sorted_unstable_by_key(|x| x.to_noncanonical_u64())
-        .collect_vec();
-    let sorted_table = table
-        .iter()
-        .map(|x| x.to_canonical())
-        .sorted_unstable_by_key(|x| x.to_noncanonical_u64())
-        .collect_vec();
-
-    let mut unused_table_inds = Vec::with_capacity(n);
-    let mut unused_table_vals = Vec::with_capacity(n);
-    let mut permuted_table = vec![F::ZERO; n];
-    let mut i = 0;
-    let mut j = 0;
-    while (j < n) && (i < n) {
-        let input_val = sorted_inputs[i].to_noncanonical_u64();
-        let table_val = sorted_table[j].to_noncanonical_u64();
-        match input_val.cmp(&table_val) {
-            Ordering::Greater => {
-                unused_table_vals.push(sorted_table[j]);
-                j += 1;
-            }
-            Ordering::Less => {
-                if let Some(x) = unused_table_vals.pop() {
-                    permuted_table[i] = x;
-                } else {
-                    unused_table_inds.push(i);
->>>>>>> 0abc3b92
                 }
             }
 
             let z = lookup_vars.local_values[start + num_helper_columns - 1];
             let next_z = lookup_vars.next_values[start + num_helper_columns - 1];
             let table_with_challenge =
-                builder.add_extension(vars.local_values[lookup.table_column], challenge);
+                builder.add_extension(vars.get_local_values()[lookup.table_column], challenge);
             let mut y = builder.add_many_extension(
                 &lookup_vars.local_values[start..start + num_helper_columns - 1],
             );
 
             y = builder.mul_extension(y, table_with_challenge);
-            y = builder.sub_extension(y, vars.local_values[lookup.frequencies_column]);
+            y = builder.sub_extension(y, vars.get_local_values()[lookup.frequencies_column]);
 
             let mut constraint = builder.sub_extension(next_z, z);
             constraint = builder.mul_extension(constraint, table_with_challenge);
