--- conflicted
+++ resolved
@@ -14,12 +14,8 @@
     match op {
         Iszero => G_VERYLOW,
         Not => G_VERYLOW,
-<<<<<<< HEAD
         Byte => G_VERYLOW,
         Syscall(_, _, _) => KERNEL_ONLY_INSTR,
-=======
-        Syscall(_) => KERNEL_ONLY_INSTR,
->>>>>>> 973624f1
         Eq => G_VERYLOW,
         BinaryLogic(_) => G_VERYLOW,
         BinaryArithmetic(Add) => G_VERYLOW,
